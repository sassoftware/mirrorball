--- conflicted
+++ resolved
@@ -34,11 +34,7 @@
 
         r.addGitSnapshot('http://scc.unx.sas.com/git/mirrorball.git', branch=r.branch)
 
-<<<<<<< HEAD
-        for mod in ('repomd', 'rpmutils', 'updatebot', 'artifactory' ):
-=======
         for mod in ('repomd', 'rpmutils', 'updatebot', 'artifactory'):
->>>>>>> 9285147d
             r.Install(mod, '%(sitepkgs)s/')
             r.CompilePython('%%(sitepkgs)s/%s' % mod)
 
