--- conflicted
+++ resolved
@@ -552,23 +552,6 @@
             except JobFailedError:
                 self.error('job failed')
 
-<<<<<<< HEAD
-=======
-    def _watch(self):
-        try:
-            job = self.builder._helper.getJob(self.jobId)
-            while not job.isFinished() and not job.isFailed():
-                time.sleep(20 + self.offset)
-                job = self.builder._helper.getJob(self.jobId)
-        except xml.parsers.expat.ExpatError, e:
-            self.log('bad xml from server, retrying')
-            return False, None
-        except Exception, e:
-            self.log('unknown error querying server: %s' % e)
-            return False, None
-        return True, job
-
->>>>>>> 5d952833
     def _status(self, msg, type=0):
         msg = StatusMessage(self.name, self.trv, self.jobId, msg, type)
         self.status.put(msg)
