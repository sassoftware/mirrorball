#
# Copyright (c) SAS Institute, Inc.
#
# Licensed under the Apache License, Version 2.0 (the "License");
# you may not use this file except in compliance with the License.
# You may obtain a copy of the License at
#
#     http://www.apache.org/licenses/LICENSE-2.0
#
# Unless required by applicable law or agreed to in writing, software
# distributed under the License is distributed on an "AS IS" BASIS,
# WITHOUT WARRANTIES OR CONDITIONS OF ANY KIND, either express or implied.
# See the License for the specific language governing permissions and
# limitations under the License.
#


"""
Module for finding packages to update and updating them.
"""

import os
import time
import copy
import logging
import itertools

from rpmutils import rpmvercmp

from updatebot.lib import util
from updatebot import conaryhelper
from updatebot.errors import GroupNotFound
from updatebot.errors import NoManifestFoundError
from updatebot.errors import SourceNotImportedError
from updatebot.errors import OldVersionNotFoundError
from updatebot.errors import UpdateGoesBackwardsError
from updatebot.errors import UpdateReusesPackageError
from updatebot.errors import UpdateRemovesPackageError
from updatebot.errors import ParentPlatformManifestInconsistencyError
from updatebot.errors import RepositoryPackageSourceInconsistencyError

log = logging.getLogger('updatebot.update')

# added to deal with parent platform's lack of ?arch=
# in some manifests -- probably only needed related to bi-arch rebuilds?
import re
dropArchRE = re.compile('\?.*')

class Updater(object):
    """
    Class for finding and updating packages.
    """

    def __init__(self, cfg, ui, pkgSource):
        self._cfg = cfg
        self._ui = ui

        self._pkgSource = pkgSource

        self._conaryhelper = conaryhelper.ConaryHelper(self._cfg)

    def getUpdates(self, updateTroves=None, expectedRemovals=None,
        allowPackageDowngrades=None, keepRemovedPackages=None):
        """
        Find all packages that need updates and/or advisories from a top level
        binary group.
        @param updateTroves: set of troves to update
        @type updateTroves: iterable
        @param expectedRemovals: set of package names that are expected to be
                                 removed.
        @type expectedRemovals: set of package names
        @param allowPackageDowngrades: list of source nevra tuples to downgrade
                                       from/to.
        @type allowPackageDowngrades: list(list(from srcNevra, to srcNevra), )
        @param keepRemovedPackages: list of package nevras to keep even though
                                    they have been removed in the latest version
                                    of the source.
        @type keepRemovedPackages: list(nevra, nevra, ...)
        @return list of packages to send advisories for and list of packages
                to update
        """

        start = time.time()
        log.info('Searching for packages to update : %s' % start)

        assert updateTroves is None or len(updateTroves)

        toAdvise = []
        toUpdate = []

        # If update set is not specified get the latest versions of packages to
        # update.
        if not updateTroves:
            updateTroves = self._findUpdatableTroves(self._cfg.topGroup)

        for nvf, srpm in updateTroves:
            # Will raise exception if any errors are found, halting execution.
            if self._sanitizeTrove(nvf, srpm,
                    expectedRemovals=expectedRemovals,
                    allowPackageDowngrades=allowPackageDowngrades,
                    keepRemovedPackages=keepRemovedPackages):
                toUpdate.append((nvf, srpm))
                toAdvise.append((nvf, srpm))


            # Update versions for things that are already in the repository.
            # The binary version from the group will not be the latest.
            else:
                # Make sure to send advisories for any packages that didn't get
                # sent out last time.
                version = self._conaryhelper.getLatestSourceVersion(nvf[0])
                toAdvise.append(((nvf[0], version, nvf[2]), srpm))


        log.info('Found %s troves to update, and %s troves to send advisories'
                 % (len(toUpdate), len(toAdvise)))
        log.info('Elapsed Time : %s' % (time.time() - start))
        return toAdvise, toUpdate

    def _fltrPkg(self, pkgname):
        """
        Return True if this is a package that should be filtered out.
        """

        if (pkgname.startswith('info-') or
            pkgname.startswith('group-') or
            pkgname.startswith('factory-') or
            pkgname in self._cfg.excludePackages):
            return True

        return False

    def _findUpdatableTroves(self, group):
        """
        Query a group to find packages that need to be updated.
        @param group: package spec for the top level group to query
        @type group: (name, versionObj, flavorObj)
        @return list of nvf and src package object
        """

        # ((name, version, flavor), srpm)
        troves = []
        for name, version, flavor in \
          self._conaryhelper.getSourceTroves(group).iterkeys():
            name = name.split(':')[0]

            # skip special packages
            if self._fltrPkg(name):
                continue

            latestSrpm = self._getLatestSource(name)
            latestVer = util.srpmToConaryVersion(latestSrpm)
            curVer = str(version.trailingRevision().version)
            if rpmvercmp(latestVer, curVer) != 0:
                log.info('found potential updatable trove: %s'
                         % ((name, version, flavor), ))
                log.debug('cny: %s, rpm: %s' % (curVer, latestVer))
                # Add anything that has changed, version may have gone
                # backwards if epoch changes.
                troves.append(((name, version, flavor), latestSrpm))

        log.info('found %s protentially updatable troves' % len(troves))
        return troves

    def getSourceVersions(self):
        """
        Query the repository for a list of latest source trove specs and
        matching binaries.
        @return {srcTroveSpec: set(binTrovSpec, ...)}
        """

        # Get the latest versions from repository
        troves = self._conaryhelper._getLatestTroves()

        # Convert to a n, v, f list excluding components and sources.
        troveSpecs = []
        for name, verDict in troves.iteritems():
            if ':' in name:
                continue
            assert len(verDict) == 1
            version = verDict.keys()[0]
            flavor = list(verDict[version])[0]
            troveSpecs.append((name, version, flavor))

        # Get the sources for all binary packages.
        sourceVersions = self._conaryhelper.getSourceVersions(troveSpecs)

        return sourceVersions

    def getSourceVersionMap(self):
        """
        Query the repository for a list of the latest source names and versions
        that have binary versions.
        @return {sourceName: sourceVersion}
        """

        sourceVersions = self.getSourceVersions()

        # Convert to sourceName: version map.
        return dict([ (x.split(':')[0], y)
                      for x, y, z in sourceVersions.iterkeys()
                      if not self._fltrPkg(x.split(':')[0])
                    ])

    def getBinaryVersions(self, srcTrvSpecs, labels=None):
        """
        Find the latest version of all binaries built from the specified
        sources.
        @param srcTroveSpecs: list of source troves.
        @type srcTroveSpecs: [(name, versionObj, None), ... ]
        @param labels: list of labels to search, defaults to the buildLabel
        @type labels: list(conary.versions.Label, ...)
        @return {srcTrvSpec: [binTrvSpec, binTrvSpec, ... ]}
        """

        # Short circuit trove caching if trove list is empty.
        if not srcTrvSpecs:
            return {}

        # Make sure all sources end in :source
        req = []
        for n, v, f in srcTrvSpecs:
            if not n.endswith(':source'):
                n = '%s:source' % n
            req.append((n, v, f))

        return self._conaryhelper.getBinaryVersions(req, labels=labels)

    def getSourceVersionMapFromBinaryVersion(self, (n, v, f), labels=None,
        latest=False, includeBuildLabel=False):
        """
        Find a mapping of source to binaries, given a single binary name,
        version, and flavor.
        @param nvf: binary name, version, and flavor
        @type nvf: tuple(name, versionObj, falvorObj)
        @param labels: list of labels to search, defaults to buildLabel
        @type labels: list(conary.versions.Label, ...)
        @param latest: check for only the latest versions or not
        @type latest: boolean
        @return {srcTrvSpec: [binTrvSpec, binTrvSpec, ...]}
        """

        return self._conaryhelper.getSourceVersionMapFromBinaryVersion(
            (n, v, f), labels=labels, latest=latest,
            includeBuildLabel=includeBuildLabel)

    def getBinaryVersionsFromSourcePackage(self, srcPkg):
        """
        Get a list of all packages in the conary repository that were built from
        the given source package.
        @param srcPkg: source package object
        @type srcPkg: repomd.packagexml._Package
        @return set of binary trove specs
        @rtype set([(str, conary.versions.Version, conary.deps.deps.Flavor), ])
        """

        binMap = self.getBinaryVersionsFromSourcePackages((srcPkg, ))
        assert srcPkg in binMap
        assert binMap[srcPkg]
        return binMap[srcPkg]

    def getBinaryVersionsFromSourcePackages(self, srcPkgs):
        """
        Get a list of all packages in the conary repository that were built from
        the given source package.
        @param srcPkgs: itertable of source package objects
        @type srcPkgs: list(repomd.packagexml._Package, ...)
        @return dict of set of binary trove specs
        @rtype dict((repomd.packagexml._Package,
               set([(str, conary.versions.Version, conary.deps.deps.Flavor), ]))
        """

        labels = copy.copy(self._cfg.platformSearchPath) or list()
        labels.insert(0, self._conaryhelper.getConaryConfig().buildLabel)

        # Find the conary source troves
        sources = dict([ (('%s:source' % x.name, x.getConaryVersion(), None), x)
                        for x in srcPkgs ])
        srcTrvMap = self._conaryhelper.findTroves(sources.keys(), labels=labels,
            getLeaves=False)

        srcTrvs = {}
        for src, cSrcs in srcTrvMap.iteritems():
            srcPkg = sources[src]
            for n, v, f in cSrcs:
                srcTrvs[(n, v, None)] = srcPkg

        # Get a mapping of binaries
        srcMap = self._conaryhelper.getBinaryVersions(srcTrvs.keys(),
            labels=labels, latest=False, missingOk=True)

        # Return binary versions
        bins = [ x for x in itertools.chain(*srcMap.itervalues()) ]

        binMap = {}
        for srcTrv, binaries in srcMap.iteritems():
            assert binaries
            binMap.setdefault(srcTrvs[srcTrv], set()).update(set(binaries))

        return binMap

    def getTargetVersions(self, binTrvSpecs, logErrors=True):
        """
        Given a list of binary trove specs from the devel label return a list of
        promoted trove versions.
        """

        cfMap = self._conaryhelper.getClonedFromForLabel(self._cfg.targetLabel)
        failed = []
        targetSpecs = []
        for spec in binTrvSpecs:
            if spec not in cfMap:
                failed.append(spec)
            else:
                targetSpecs.append(cfMap[spec])

        seen = [ (x, y.getSourceVersion())
                 for x, y, z in binTrvSpecs
                 if (x, y, z) not in failed ]

        fail = [ (x, y, z)
                 for x, y, z in failed
                 if (x, y.getSourceVersion()) not in seen ]

        if logErrors:
            for spec in fail:
                log.critical('%s=%s[%s] not found in cloned from map' % spec)

        return targetSpecs, fail

    def _getLatestSource(self, name):
        """
        Get the latest src package for a given package name.
        @param name: name of the package to retrieve
        @type name: string
        @return src package object
        """

        srpms = list(self._pkgSource.srcNameMap[name])
        srpms.sort(util.packagevercmp)
        return srpms[-1]

    def _sanitizeTrove(self, nvf, srpm, expectedRemovals=None,
        allowPackageDowngrades=None, keepRemovedPackages=None):
        """
        Verifies the package update to make sure it looks correct and is a
        case that the bot knows how to handle.

        If an error occurs an exception will be raised, otherwise return a
        boolean value whether to update the source component or not. All
        packages that pass this method need to have advisories sent.

        @param nvf: name, version, and flavor of the source component to be
                    updated
        @type nvf: (name, versionObj, flavorObj)
        @param srpm: src pacakge object
        @type srpm: repomd.packagexml._Package
        @param expectedRemovals: set of package names that are expected to be
                                 removed.
        @type expectedRemovals: set of package names
        @param allowPackageDowngrades: list of source nevra tuples to downgrade
                                       from/to.
        @type allowPackageDowngrades: list(list(from srcNevra, to srcNevra), )
        @param keepRemovedPackages: list of package nevras to keep even though
                                    they have been removed in the latest version
                                    of the source.
        @type keepRemovedPackages: list(nevra, nevra, ...)
        @return needsUpdate boolean
        @raises UpdateGoesBackwardsError
        @raises UpdateRemovesPackageError
        """

        start = time.time()
        log.info('Starting Sanitize Trove : %s' % start)

        keepRemovedPackages = keepRemovedPackages or []
        needsUpdate = False
        newNames = [ (x.name, x.arch) for x in self._pkgSource.srcPkgMap[srpm] ]
        metadata = None
        removedPackages = set()
        reusedPackages = set()

        if allowPackageDowngrades is None:
            allowPackageDowngrades = ()

        # HACK HACK HACK REMOVE ME
        if (self._cfg.targetLabel and
            'rhel-5-client-workstation' in self._cfg.targetLabel.asString()):
            log.warn('rhel-5-client found for %s, will create package' % nvf[0])
            return True
        # HACK HACK HACK END

        try:
            manifest = self._conaryhelper.getManifest(nvf[0], version=nvf[1])
        except NoManifestFoundError, e:
            # Create packages that do not have manifests.
            # TODO: might want to make this a config option?
            log.info('no manifest found for %s, will create package' % nvf[0])
            return True


        for line in manifest:
            # Some manifests were created with double slashes, need to
            # normalize the path to work around this problem.
            line = os.path.normpath(line).split('?')[0]
            if line in self._pkgSource.locationMap:
                binPkg = self._pkgSource.locationMap[line]
                srcPkg = self._pkgSource.binPkgMap[binPkg]
            elif (line.strip().endswith('.src.rpm') and
                  self._cfg.synthesizeSources):
<<<<<<< HEAD
=======
                log.info("This is a fake source %s" % line)
>>>>>>> aca1c1ab
                # this is a fake source.  Move on.
                continue
            elif self._cfg.disableOldVersionCheck:
                # For epel support since the repo does not
                # keep old versions at all.
                log.warn("Disabled OldVersionNotFoundError in config")
                continue
            else:
                if metadata is None:
                    pkgs = self._getMetadataFromConaryRepository(nvf[0],
                                                                 version=nvf[1])
                    if pkgs:
                        metadata = util.Metadata(pkgs)
                    if metadata:
                        binPkg = metadata.locationMap[line]
                        srcPkg = metadata.binPkgMap[binPkg]
                    else:
                        raise OldVersionNotFoundError(
                            why="can't find metadata for %s" % line)

            # set needsUpdate if version changes
            if util.packagevercmp(srpm, srcPkg) == 1:
                needsUpdate = True

            # make sure new package is actually newer
            if util.packagevercmp(srpm, srcPkg) == -1:
                # In current mode we just need to build
                # attempts are made in update set to keep the latest rpm
                # the latest conary version so just let it go
                if self._cfg.updateMode == 'current':
                    srcTuple = (srcPkg.getNevra(), srpm.getNevra())
                    log.warn('running in current mode ignoring')
                    log.warn('version goes backwards %s -> %s' % srcTuple)
                    needsUpdate = True
                else:
                    srcTuple = (srcPkg.getNevra(), srpm.getNevra())
                    log.warn('version goes backwards %s -> %s' % srcTuple)
                    if srcTuple in allowPackageDowngrades:
                        log.info('found version downgrade exception in '
                             'configuration')
                        needsUpdate = True
                    else:
                        raise UpdateGoesBackwardsError(why=(srcPkg, srpm))

            # make sure we aren't trying to remove a package
            if ((binPkg.name, binPkg.arch) not in newNames and
                not self._cfg.disableUpdateSanity):
                # Novell releases updates to only the binary rpms of a package
                # that have chnaged. We have to use binaries from the old srpm.
                # Get the last version of the pkg and add it to the srcPkgMap.
                pkgs = sorted([
                    x for x in self._pkgSource.binNameMap[binPkg.name]
                        if x.arch == binPkg.arch ])

                # Maybe this is a src or nosrc.
                if not pkgs:
                    pkgs = sorted([
                        x for x in self._pkgSource.srcNameMap[binPkg.name]
                        if x.arch == binPkg.arch ])

                # If running in latest mode we really want to compare to the
                # latest version of this binary, but if we are running in
                # ordered we really want the "next" version of this binary.
                pkg = None
                if self._cfg.updateMode == 'latest':
                    # get the correct arch
                    latestPkgs = self._getLatestOfAvailableArches(pkgs)
                    assert latestPkgs
                    pkg = latestPkgs[0]

                elif self._cfg.updateMode == 'current':
                    # for current mode we are using this method
                    # get the correct arch
                    latestPkgs = self._getLatestOfAvailableArches(pkgs)
                    assert latestPkgs
                    pkg = latestPkgs[0]

                elif self._cfg.updateMode == 'ordered':
                    idx = pkgs.index(binPkg)
                    if len(pkgs) - 1 > idx:
                        pkg = pkgs[idx+1]
                    else:
                        # This means that this package has no newer versions.
                        log.info('no newer version of %s found' % binPkg.name)

                # Get the source that the package was built from for version
                # comparison since the source and binary can have different
                # versions.
                if pkg:
                    src = self._pkgSource.binPkgMap[pkg]
                else:
                    src = srcPkg

                # Raise an exception if the versions of the packages aren't
                # equal or the discovered package comes from a different source.
                if (rpmvercmp(src.epoch, srpm.epoch) != 0 or
                    rpmvercmp(src.version, srpm.version) != 0 or
                    # in the suse case we have to ignore release
                    (not self._cfg.reuseOldRevisions and
                     rpmvercmp(src.release, srpm.release) != 0) or
                    # binary does not come from the same source as it used to
                    src.name != srpm.name):
                    log.warn('update removes package (%s) %s -> %s'
                            % (binPkg.name, srcPkg.getNevra(), srpm.getNevra()))

                    # allow some packages to be removed.
                    if expectedRemovals and binPkg.name in expectedRemovals:
                        log.info('package removal (%s) handled in configuration'
                                 % binPkg.name)
                        continue

                    if binPkg.getNevra() not in keepRemovedPackages:
                        removedPackages.add(binPkg)

                if not removedPackages:
                    if binPkg.getNevra() not in keepRemovedPackages:
                        reusedPackages.add(binPkg)
                    log.warn('using old version of package %s' % (binPkg, ))
                    self._pkgSource.srcPkgMap[srpm].add(binPkg)

        if removedPackages and not self._cfg.allowRemovedPackages:
            pkgList=sorted(removedPackages)
            raise UpdateRemovesPackageError(pkgList=pkgList,
                pkgNames=' '.join([str(x) for x in pkgList]),
                newspkg=srpm, oldspkg=srcPkg,
                oldNevra=str(' '.join(srcPkg.getNevra())),
                newNevra=str(' '.join(srpm.getNevra())))

        if reusedPackages and not self._cfg.reuseOldRevisions:
            pkgList=sorted(reusedPackages)
            raise UpdateReusesPackageError(pkgList=pkgList,
                pkgNames=' '.join([str(x) for x in pkgList]),
                newspkg=srpm, oldspkg=srcPkg,
                oldNevra=str(' '.join(srcPkg.getNevra())),
                newNevra=str(' '.join(srpm.getNevra())))

        if len(manifest) < self._getManifestFromPkgSource(srpm):
            needsUpdate = True

<<<<<<< HEAD
=======
        log.info('Elapsed Time Sanitize Trove : %s' % (time.time() - start))

>>>>>>> aca1c1ab
        return needsUpdate

    def sanityCheckSource(self, srpm, allowPackageDowngrades=None):
        """
        Look up the matching source version in the conary repository and verify
        that the manifest matches the package list in the package source.
        @param srpm: src pacakge object
        @type srpm: repomd.packagexml._Package
        @param allowPackageDowngrades: list of source nevra tuples to downgrade
                                       from/to.
        @type allowPackageDowngrades: list(list(from srcNevra, to srcNevra), )
        """

        srcQuery = ('%s:source' % srpm.name, srpm.getConaryVersion(), None)
        nvflst = self._conaryhelper.findTrove(srcQuery)

        # If this package was not found on the platform label, check if there
        # are parent platforms involved.
        if not nvflst and self._cfg.platformSearchPath:
            nvflst = self._conaryhelper.findTrove(srcQuery,
                labels=self._cfg.platformSearchPath)

            # Trust that the parent platform has sanity checked this source.
            if nvflst:
                return None

        # Source hasn't been imported.
        if not nvflst:
            log.error('source has not been imported: %s' % srpm)
            raise SourceNotImportedError(srpm=srpm)

        assert len(nvflst) == 1
        n, v, f = nvflst[0]
        nvf = (n.split(':')[0], v, None)

        needsUpdate = self._sanitizeTrove(nvf, srpm,
            allowPackageDowngrades=allowPackageDowngrades)

        # If anything has chnaged raise an error.
        if needsUpdate:
            raise RepositoryPackageSourceInconsistencyError(nvf=nvf, srpm=srpm)

    def _getLatestOfAvailableArches(self, pkgLst):
        """
        Given a list of package objects, find the latest versions of each
        package for each name/arch.
        @param pkgLst: list of packages
        @type pkgLst: [repomd.packagexml._Package, ...]
        """

        pkgLst.sort()

        pkgMap = {}
        for pkg in pkgLst:
            arch = self._getRepositoryArch(pkg.location)
            key = pkg.name + pkg.arch + arch
            if key not in pkgMap:
                pkgMap[key] = pkg
                continue

            # check if newer, first wins
            if util.packagevercmp(pkg, pkgMap[key]) in (1, ):
                pkgMap[key] = pkg

        ret = pkgMap.values()
        ret.sort()

        return ret

    def create(self, pkgNames=None, buildAll=False, recreate=False,
               toCreate=None):
        """
        Import a new package into the repository.
        @param pkgNames: list of packages to import
        @type pkgNames: list
        @param buildAll: return a list of all troves found rather than just the
                         new ones.
        @type buildAll: boolean
        @param recreate: a package manifest even if it already exists.
        @type recreate: boolean
        @return new source [(name, version, flavor), ... ]

        @param toCreate: set of packages to update. If this is set all other
                         options are ignored.
        @type toCreate: set of source package objects.
        """

        assert pkgNames or toCreate

        if pkgNames:
            toCreate = set()
        else:
            # Import very specific versions of packages.
            pkgNames = []
            recreate = False

        log.info('getting existing packages')
        pkgs = self._getExistingPackageNames()

        # Find all of the source to update.
        for pkg in pkgNames:
            if pkg not in self._pkgSource.binNameMap:
                log.warn('no package named %s found in package source' % pkg)
                continue

            srcPkg = self._getPackagesToImport(pkg)

            if srcPkg.name not in pkgs or recreate:
                toCreate.add(srcPkg)

        verCache = self._conaryhelper.getLatestVersions()
        # In the case that we are rebuilding and already have groups available,
        # try to only build packages that have not been rebuilt.
        if buildAll and pkgs and not pkgNames:
            nv = {}
            for sn, pkgs in pkgs.iteritems():
                for n, v, f in pkgs:
                    if n not in nv:
                        nv[n] = (v, sn)

            create = set()
            toCreateMap = dict([ (x.name, x) for x in toCreate ])
            for n, v in verCache.iteritems():
                # Skip all components, including sources
                if len(n.split(':')) > 1:
                    continue
                # If binary is in the group and the version on the label is the
                # same it needs to be updated.
                if n in nv and v == nv[n][0] and nv[n][1] in toCreateMap:
                    create.add(toCreateMap[nv[n][1]])

            toCreate = create

        # Update all of the unique sources.
        fail = set()
        toBuild = set()
        preBuiltPackages = set()
        parentPackages = set()
        total = len(toCreate)
        current = 1

        for pkg in sorted(toCreate):
            try:
                # Only import packages that haven't been imported before
                version = verCache.get('%s:source' % pkg.name)
                if not version or recreate:
                    log.info('attempting to import %s (%s/%s)'
                             % (pkg, current, total))
                    version = self.update((pkg.name, None, None), pkg)

                if (not verCache.get(pkg.name) or
                    verCache.get(pkg.name).getSourceVersion() != version or
                    buildAll or recreate):

                    if self.isPlatformTrove(version):
                        toBuild.add(((pkg.name, version, None), pkg))
                    else:
                        parentPackages.add((pkg.name, version, None))
                else:
                    log.info('not building %s' % pkg.name)
                    preBuiltPackages.add((pkg.name, version, None))
            except Exception, e:
                log.error('failed to import %s: %s' % (pkg, e))
                fail.add((pkg, e))
            current += 1

        if buildAll and pkgs and pkgNames:
            toBuild.update(
                [ ((x, self._conaryhelper.getLatestSourceVersion(x), None),
                   None)
                  for x in pkgs if not self._fltrPkg(x) ]
            )

        # Handle parent packages if we are a child platform.
        pkgMap = {}
        if parentPackages:
            # Find all of the binaries that match the upstream platform sources.
            log.info('looking up binary versions of all parent platform '
                     'packages')
            parentPkgMap = self.getBinaryVersions(parentPackages,
                labels=self._cfg.platformSearchPath)

            # Find all of the binaries that match the pre-built sources.
            log.info('looking up binary version information for all prebuilt '
                     'packages')
            preBuiltPackageMap = self.getBinaryVersions(preBuiltPackages)

            # Combine the two package maps by name where pre built packages
            # override parent packages.
            parentNames = dict([ (x[0], x) for x in parentPkgMap ])
            preBuiltNames = dict([ (x[0], x) for x in preBuiltPackageMap ])

            parentNames.update(preBuiltNames)
            parentPkgMap.update(preBuiltPackageMap)

            pkgMap = dict([ (parentNames[x], parentPkgMap[parentNames[x]])
                            for x in parentNames ])

        return toBuild, pkgMap, fail

    def _getExistingPackageNames(self):
        """
        Returns a list of names of all sources included in the top level group.
        """

        # W0612 - Unused variable
        # pylint: disable=W0612

        try:
            return dict([(n.split(':')[0], pkgs) for (n, v, f), pkgs in
            self._conaryhelper.getSourceTroves(self._cfg.topGroup).iteritems()])
        except GroupNotFound:
            return {}

    def _getPackagesToImport(self, name):
        """
        Add any missing packages to the srcPkgMap entry for this package.
        @param name: name of the srpm to look for.
        @type name: string
        @return latest source package for the given name
        """

        latestRpm = self._getLatestBinary(name)
        latestSrpm = self._pkgSource.binPkgMap[latestRpm]

        pkgs = {}
        pkgNames = set()
        for pkg in self._pkgSource.srcPkgMap[latestSrpm]:
            pkgNames.add(pkg.name)
            pkgs[(pkg.name, pkg.arch)] = pkg

        for srpm in self._pkgSource.srcNameMap[latestSrpm.name]:
            if latestSrpm.epoch == srpm.epoch and \
               latestSrpm.version == srpm.version:
                for pkg in self._pkgSource.srcPkgMap[srpm]:
                    # Add special handling for packages that have versions in
                    # the names.
                    # FIXME: This is specific to non rpm based platforms right
                    #        now. It needs to be tested on rpm platforms to
                    #        make nothing breaks.
                    if (self._cfg.repositoryFormat != 'rpm'
                        and pkg.name not in pkgNames
                        and pkg.version in pkg.name):
                        continue
                    if (pkg.name, pkg.arch) not in pkgs:
                        pkgs[(pkg.name, pkg.arch)] = pkg

        self._pkgSource.srcPkgMap[latestSrpm] = set(pkgs.values())

        return latestSrpm

    def _getLatestBinary(self, name):
        """
        Find the latest version of a given binary package.
        @param name: name of the package to look for
        @type name: string
        """

        rpms = list(self._pkgSource.binNameMap[name])
        rpms.sort(util.packagevercmp)
        return rpms[-1]

    def update(self, nvf, srcPkg):
        """
        Update rpm manifest in source trove.
        @param nvf: name, version, flavor tuple of source trove
        @type nvf: tuple(name, versionObj, flavorObj)
        @param srcPkg: package object for source rpm
        @type srcPkg: repomd.packagexml._Package
        @return version of the updated source trove
        """

        # Try to use package from a parent platform if the manifests match,
        # unless there is already a version on the platform label.
        parentVersion = self._getUpstreamPackageVersion(nvf, srcPkg)
        if parentVersion:
            log.info('using version from parent platform %s' % parentVersion)
            return parentVersion

        # artifactory packages use a completely
        # different manifest format
        if self._cfg.repositoryFormat == 'artifactory':
            manifest = dict(
                version=srcPkg.version,
                build_requires=srcPkg.buildRequires,
                artifacts=srcPkg.artifacts,
            )
            self._conaryhelper.setJsonManifest(nvf[0], manifest)
        else:
            manifest = self._getManifestFromPkgSource(srcPkg)
            self._conaryhelper.setManifest(nvf[0], manifest)

        if self._cfg.writePackageVersion:
            self._conaryhelper.setVersion(nvf[0], '%s_%s'
                % (srcPkg.version, srcPkg.release))

        # FIXME: This is apt specific for now. Once repomd has been rewritten
        #        to use something other than rpath-xmllib we should be able to
        #        convert this to xobj.
        if (self._cfg.repositoryFormat == 'apt' or
            self._cfg.writePackageMetadata):
            metadata = self._getMetadataFromPkgSource(srcPkg)
            self._conaryhelper.setMetadata(nvf[0], metadata)

        if self._cfg.repositoryFormat == 'yum' and self._cfg.buildFromSource:
            buildrequires = self._getBuildRequiresFromPkgSource(srcPkg)
            self._conaryhelper.setBuildRequires(nvf[0], buildrequires)

        newVersion = self._conaryhelper.commit(nvf[0],
                                    commitMessage=self._cfg.commitMessage)
        return newVersion

    def _getUpstreamPackageVersion(self, nvf, srcPkg):
        """
        Check if a package is maintained as part of an upstream platform.
        @param nvf: name, version, flavor tuple of source trove
        @type nvf: tuple(name, versionObj, flavorObj)
        @param srcPkg: package object for source rpm
        @type srcPkg: repomd.packagexml._Package
        """

        # If there is no parent platform search path definied, don't
        # bother looking.
        if not self._cfg.platformSearchPath:
            return None

        srcName = '%s:source' % nvf[0]

        # Check if this package is maintained as part of the current platform.
        hasName = self._conaryhelper.findTrove((srcName, None, None))

        # This is an existing source on the child label
        if hasName:
            return None

        # Search for source upstream
        srcSpec = (srcName, srcPkg.getConaryVersion(), None)
        srcTrvs = self._conaryhelper.findTrove(srcSpec,
            labels=self._cfg.platformSearchPath)

        # This is a new package on the child label
        if not srcTrvs:
            return None

        assert len(srcTrvs) == 1
        srcVersion = srcTrvs[0][1]

        manifest = self._getManifestFromPkgSource(srcPkg)
        parentManifest = self._conaryhelper.getManifest(nvf[0],
                                                        version=srcVersion)

        # FIXME: This assumes that if the rpm filenames are the same the rpm
        #        contents are the same.

        # Take the basename of all paths in the manifest since the same rpm will
        # be in different repositories for each platform.
        baseManifest = sorted([ dropArchRE.sub('', os.path.basename(x))
            for x in manifest ])
        parentBaseManifest = sorted([ dropArchRE.sub('', os.path.basename(x))
                                      for x in parentManifest ])
        # baseManifest = sorted([ os.path.basename(x) for x in manifest ])
        # parentBaseManifest = sorted([ os.path.basename(x)
        #                               for x in parentManifest ])

        if baseManifest != parentBaseManifest:
            if (srcPkg.getFileName() in
                self._cfg.expectParentManifestDifferences):

                if (srcPkg.getFileName() in baseManifest and
                    srcPkg.getFileName() in parentBaseManifest):

                    log.info('%s: found expected difference in manifests '
                        'between parent and child platforms, ignoring parent '
                        'platform' % srcPkg)
                    return None
                else:
                    # This is basically an assertion.
                    log.error('%s: unexpected manifest error between parent '
                        'and child platforms: %s not found in both manifests'
                        % (srcName, srcPkg))
                    raise ParentPlatformManifestInconsistencyError(
                        srcPkg=srcPkg, manifest=manifest,
                        parentManifest=parentManifest)

            if self._cfg.ignoreAllParentManifestDifferences:
                log.warn('%s: found matching parent trove, but manifests '
                    'differ; soldiering onward to madness--thank goodness this '
                    'is a dry run...' % srcPkg)
                import epdb ; epdb.st()
                return None
            else:
                log.error('%s: found matching parent trove, but manifests '
                    'differ' % srcPkg)
                raise ParentPlatformManifestInconsistencyError(srcPkg=srcPkg,
                    manifest=manifest, parentManifest=parentManifest)

        return srcVersion

    def _getRepositoryArch(self, loc):
        """
        Get the architecture of the repository for a given location if
        repository arch is defined.
        """

        for repo, arch in self._cfg.repositoryArch.iteritems():
            if loc.startswith(repo):
                return arch

        return ''

    def _getManifestFromPkgSource(self, srcPkg):
        """
        Get the contents of the a manifest file from the pkgSource object.
        @param srcPkg: source rpm package object
        @type srcPkg: repomd.packagexml._Package
        """

        manifest = []

        if self._cfg.repositoryFormat == 'yum' and self._cfg.buildFromSource:
            manifest.append(srcPkg.location)
        else:
            manifestPkgs = list(self._pkgSource.srcPkgMap[srcPkg])
            for pkg in self._getLatestOfAvailableArches(manifestPkgs):
                arch = self._getRepositoryArch(pkg.location)
                location = pkg.location
                if arch:
                    location += '?arch=%s' % arch
                manifest.append(location)
        return manifest

    def getPackageFileNames(self, srcPkg):
        """
        Get the list of package names with arch flags attached.
        @param srcPkg: source rpm package object
        @type srcPkg: repomd.packagexml._Package
        """

        return [ os.path.basename(x)
                 for x in self._getManifestFromPkgSource(srcPkg) ]

    def _getMetadataFromPkgSource(self, srcPkg):
        """
        Get the data to go into the xml metadata from a srcPkg.
        @param srcPkg: source package object
        @return list of packages
        """

        return self._pkgSource.srcPkgMap[srcPkg]

    def _getMetadataFromConaryRepository(self, pkgName, version=None):
        """
        Get the metadata from the repository and generate required mappings.
        @param pkgName: source package name
        @type pkgName: string
        @param version optional source version to checkout.
        @type version conary.versions.Version
        @return dictionary of infomation that looks like a pkgsource.
        """

        return self._conaryhelper.getMetadata(pkgName, version=version)

    def _getBuildRequiresFromPkgSource(self, srcPkg):
        """
        Get the buildrequires for a given srcPkg.
        @param srcPkg: source package object
        @return list of build requires
        """

        reqs = []
        for reqType in srcPkg.format:
            if reqType.getName() == 'rpm:requires':
                names = [ x.name.split('(')[0] for x in reqType.iterChildren()
                          if not (hasattr(x, 'isspace') and x.isspace()) ]

                for name in names:
                    if name in self._pkgSource.binNameMap:
                        latest = self._getLatestBinary(name)
                        if latest not in self._pkgSource.binPkgMap:
                            log.warn('%s not found in binPkgMap' % latest)
                            continue
                        src = self._pkgSource.binPkgMap[latest]
                        srcname = src.name
                    else:
                        log.warn('found virtual requires %s in pkg %s'
                                 % (name, srcPkg.name))
                        srcname = 'virtual'
                    reqs.append((name, srcname))

        reqs = list(set(reqs))
        return reqs

    def _getBuildRequiresFromConaryRepository(self, pkgName):
        """
        Get the contents of the build requires file from the repository.
        @param pkgName: name of the package
        @type pkgName: string
        @return list of build requires
        """

        return self._conaryhelper.getBuildRequires(pkgName)

    def publish(self, trvLst, expected, targetLabel, checkPackageList=True,
        extraExpectedPromoteTroves=None, enforceAllExpected=True):
        """
        Publish a group and its contents to a target label.
        @param trvLst: list of troves to publish
        @type trvLst: [(name, version, flavor), ... ]
        @param expected: list of troves that are expected to be published.
        @type expected: [(name, version, flavor), ...]
        @param targetLabel: table to publish to
        @type targetLabel: conary Label object
        @param checkPackageList: verify list of packages being promoted or not.
        @type checkPackageList: boolean
        @param extraExpectedPromoteTroves: list of trove nvfs that are expected
                                           to be promoted, but are only filtered
                                           by name, rather than version and
                                           flavor.
        @type extraExpectedPromoteTroves: list of name, version, flavor tuples
                                          where version and flavor may be None.
        """

        return self._conaryhelper.promote(
            trvLst,
            expected,
            self._cfg.sourceLabel,
            targetLabel,
            checkPackageList=checkPackageList,
            extraPromoteTroves=self._cfg.extraPromoteTroves,
            extraExpectedPromoteTroves=extraExpectedPromoteTroves,
            enforceAllExpected=enforceAllExpected,
        )

    def mirror(self, fullTroveSync=False):
        """
        If a mirror is configured, mirror out any changes.
        """

        return self._conaryhelper.mirror(fullTroveSync=fullTroveSync)

    def setTroveMetadata(self, srcTrvSpec, binTrvSet):
        """
        Add metadata from a pkgsource to the specified troves.
        @param srcTrvSpec: source to use to find srcPkg
        @type srcTrvSpec: (name:source, conary.versions.Version, None)
        @param binTrvSet: set of binaries built from the given source.
        @type binTrvSet: set((n, v, f), ...)
        """

        srcName = srcTrvSpec[0].split(':')[0]
        srcPkg = self._getLatestSource(srcName)

        trvSpecs = list(binTrvSet)

        self._conaryhelper.setTroveMetadata(trvSpecs,
            license=srcPkg.license,
            desc=srcPkg.description,
            shortDesc=srcPkg.summary,
        )

    def isPlatformTrove(self, version):
        """
        Check if the version is on the platform label.
        @param version: version of a trove
        @type version: versionObj
        @return True if the version part is on the build label
        @rtype boolean
        """

        return self._conaryhelper.isOnBuildLabel(version)

    def getUpstreamVersionMap(self, trvSpec, latest=True):
        """
        Get a mapping of all binary versions in the repository that match
        the specified trove spec, keyed by upstream version.
        @param trvSpec: trove tuple of name, version, and flavor
        @type trvSpec: tuple(str, str, str)
        @param latest: return only the latest versions of each upstream version.
        @type latest: boolean
        @return map of upstream version to nvfs
        @rtype dict(revision=[(str, conary.versions.Version,
                                    conary.deps.deps.Flavor), ...])
        """

        # get the mapping of source spec to binary spec.
        srcMap = self.getSourceVersionMapFromTroveSpec(trvSpec)

        # If not requesting latest versions, go ahead and return mapping of
        # upstream versions to binary versions.
        if not latest:
            return dict([ (x[1].trailingRevision().getVersion(), y)
                          for x, y in srcMap.iteritems() ])

        # Build a mapping for version filtering.
        upverMap = {}
        for src, bins in srcMap.iteritems():
            upver = src[1].trailingRevision().getVersion()
            vMap = upverMap.setdefault(upver, dict())
            for n, v, f in bins:
                vMap.setdefault(v, set()).add((n, v, f))

        # Filter out the latest versions.
        latestMap = {}
        for upver, vMap in upverMap.iteritems():
            recent = None
            for v, nvfs in vMap.iteritems():
                if recent is None:
                    recent = v
                    continue
                if recent < v:
                    recent = v

            # Store the latest versions that we need to promote
            assert upver not in latestMap
            latestMap[upver] = vMap[recent]

        return latestMap

    def getSourceVersionMapFromTroveSpec(self, trvSpec):
        """
        Get a mapping of source to binary versions for all troves matching the
        specified trove spec.
        @param trvSpec: trove tuple of name, version, and flavor
        @type trvSpec: tuple(str, str, str)
        @return map of source trove to binary troves
        @rtype dict((str, conary.versions.Version, None)=[(str,
            conary.versions.Version, conary.deps.deps.Flavor), ...])
        """

        if not trvSpec[0].endswith(':source'):
            srcSpec = ('%s:source' % trvSpec[0], trvSpec[1], None)
        else:
            srcSpec = (trvSpec[0], trvSpec[1], None)

        srcTrvs = self._conaryhelper.findTrove(srcSpec, getLeaves=False)

        if not srcTrvs:
            log.warn('no versions of %s found on %s' % (srcSpec[0], srcSpec[1]))
            return {}

        filteredSrcTrvs = [ (x, y, None) for x, y, z in srcTrvs ]
        assert filteredSrcTrvs
        srcMap = self._conaryhelper.getBinaryVersions(filteredSrcTrvs,
            missingOk=True, labels=[filteredSrcTrvs[0][1].trailingLabel(), ])
        return srcMap

    def getSourceVersionMapFromSrpms(self, srpms):
        """
        Generate a mapping of source trove tuple to binary trove tuple for all
        source rpms in srpms.
        @param srpms: collection of srpm objects.
        @return dict((str, conary.versions.Version, None)=[(str,
            conary.versions.Version, conary.deps.deps.Flavor), ...])
        """

        query = [ ('%s:source' % x.name, x.getConaryVersion(), None)
            for x in srpms ]
        results = self._conaryhelper.findTroves(query, allowMissing=True)
        srcSpecs = [ x for x in itertools.chain(*results.itervalues()) ]
        labels = list(set([ x[1].trailingLabel() for x in srcSpecs ]))
        pkgMap = self._conaryhelper.getBinaryVersions(srcSpecs, missingOk=True,
            labels=labels)

        return pkgMap

    def remove(self, srcPkgs):
        """
        Remove all instances of packages from the conary repository that were
        generated by a given source package.
        @param srcPkgs: list of source package objects.
        @type srcPkgs: list(repomd.packagexml._Package, ...)
        @return list of trove specs that have been removed.
        @rtype list((str, conary.versions.VersionFromString,
                          conary.deps.deps.Flavor), ...)
        """

        trvSpecs = [ ('%s:source' % x.name, x.getConaryVersion(), None)
                     for x in srcPkgs ]

        removeSpecs, cs = self._conaryhelper.markremoved(trvSpecs,
            removeSources=True, removeSiblings=True, removeAllVersions=False)

        for spec in sorted(removeSpecs):
            log.info('removing: %s=%s[%s]' % spec)

        log.info('total troves to remove: %s' % len(removeSpecs))

        commit = True
        if self._ui.cfg.interactive:
            commit = self._ui.ask('remove troves?', default=False)

        if commit:
            log.info('committing')
            self._conaryhelper._repos.commitChangeSet(cs)
            log.info('committed')

        return removeSpecs<|MERGE_RESOLUTION|>--- conflicted
+++ resolved
@@ -408,10 +408,7 @@
                 srcPkg = self._pkgSource.binPkgMap[binPkg]
             elif (line.strip().endswith('.src.rpm') and
                   self._cfg.synthesizeSources):
-<<<<<<< HEAD
-=======
                 log.info("This is a fake source %s" % line)
->>>>>>> aca1c1ab
                 # this is a fake source.  Move on.
                 continue
             elif self._cfg.disableOldVersionCheck:
@@ -551,11 +548,8 @@
         if len(manifest) < self._getManifestFromPkgSource(srpm):
             needsUpdate = True
 
-<<<<<<< HEAD
-=======
-        log.info('Elapsed Time Sanitize Trove : %s' % (time.time() - start))
-
->>>>>>> aca1c1ab
+        log.debug('Elapsed Time Sanitize Trove : %s' % (time.time() - start))
+
         return needsUpdate
 
     def sanityCheckSource(self, srpm, allowPackageDowngrades=None):
