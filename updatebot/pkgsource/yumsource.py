#
# Copyright (c) 2006,2008-2010 rPath, Inc.
#
#
# This program is distributed under the terms of the Common Public License,
# version 1.0. A copy of this license should have been distributed with this
# source file in a file called LICENSE. If it is not present, the license
# is always available at http://www.rpath.com/permanent/licenses/CPL-1.0.
#
# This program is distributed in the hope that it will be useful, but
# without any warranty; without even the implied warranty of merchantability
# or fitness for a particular purpose. See the Common Public License for
# full details.
#

"""
Module for interacting with packages in multiple yum repositories.
"""

import os
import itertools
import logging

import repomd
from updatebot.lib import util
from updatebot.pkgsource.common import BasePackageSource

from updatebot.errors import CanNotFindSourceForBinariesError

log = logging.getLogger('updatebot.pkgsource')

def loaded(func):
    def wrapper(self, *args, **kwargs):
        if self._loaded:
            return
        return func(self, *args, **kwargs)
    return wrapper


class YumSource(BasePackageSource):
    """
    Class that builds maps of packages from multiple yum repositories.
    """

    PkgClass = repomd.packagexml._Package

    def __init__(self, cfg):
        BasePackageSource.__init__(self, cfg)

        # {srcTup: srpm}
        self._srcMap = dict()

        # {srcTup: {rpm: path}
        self._rpmMap = dict()

        # set of all src pkg objects
        self._srcPkgs = set()

    def setLoaded(self):
        self._loaded = True

    @loaded
    def load(self):
        """
        Load package source based on config data.
        """

        for repo in self._cfg.repositoryPaths:
            log.info('loading repository data %s' % repo)
            client = repomd.Client(self._cfg.repositoryUrl + '/' + repo)
            self.loadFromClient(client, repo)
            self._clients[repo] = client

        self.finalize()
        self._loaded = True

    @loaded
    def loadFromUrl(self, url, basePath=''):
        """
        Walk the yum repository rooted at url/basePath and collect information
        about rpms found.
        @param url: url to common directory on host where all repositories resides.
        @type url: string
        @param basePath: directory where repository resides.
        @type basePath: string
        """

        log.info('loading repository data %s/%s' % (url, basePath))
        client = repomd.Client(url + '/' + basePath)
        self.loadFromClient(client, basePath=basePath)

    @loaded
    def loadFromClient(self, client, basePath=''):
        """
        Walk the yum repository rooted at url/basePath and collect information
        about rpms found.
        @param client: client object for extracting data from the repo metadata
        @type client: repomd.Client
        @param basePath: path to prefix location metadata with
        @type basePath: string
        """

        for pkg in client.getPackageDetail():
            # ignore the 32-bit compatibility libs - we will
            # simply use the 32-bit components from the repository
<<<<<<< HEAD
            if '32bit' in pkg.name and self._cfg.exclude32bitPackages:
=======
            if self._cfg.ignore32bitPackages and '32bit' in pkg.name:
>>>>>>> 4dd02e87
                continue

            # Don't use all arches.
            if pkg.arch in self._excludeArch:
                continue

            assert '-' not in pkg.version
            assert '-' not in pkg.release

            pkg.location = basePath + '/' + pkg.location

            if self._excludeLocation(pkg.location):
                continue

            # ignore 32bit rpms in a 64bit repo.
            if (pkg.arch in ('i386', 'i586', 'i686') and
                'x86_64' in pkg.location):
                continue

            if pkg.sourcerpm == '' or pkg.sourcerpm is None:
                self._procSrc(pkg)
            else:
                self._procBin(pkg)

    def _procSrc(self, package):
        """
        Process source rpms.
        @param package: package object
        @type package: repomd.packagexml._Package
        """

        other = package
        if package in self._srcPkgs:
            other = [ x for x in self._srcPkgs if x == package ][0]
            self.srcNameMap[package.name].remove(other)
            self._srcPkgs.remove(other)
            if package.getFileName() == os.path.basename(package.location):
                other = package

        self.srcNameMap.setdefault(package.name, set()).add(other)
        self.locationMap[package.location] = package

        # In case the a synthesized source ever turns into real source add the
        # short name for backward compatibility.
        if self._cfg.synthesizeSources:
            baseLoc = os.path.basename(package.location)
            if baseLoc not in self.locationMap:
                self.locationMap[baseLoc] = package

        self._srcPkgs.add(other)
        self._srcMap[(package.name, package.epoch, package.version,
                      package.release, package.arch)] = package

    def _procBin(self, package):
        """
        Process binary rpms.
        @param package: package object
        @type package: repomd.packagexml._Package
        """

        # FIXME: There should be a better way to figure out the tuple that
        #        represents the hash of the srcPkg.
        srcParts = package.sourcerpm.split('-')
        srcName = '-'.join(srcParts[:-2])
        srcVersion = srcParts[-2]
        if srcParts[-1].endswith('.src.rpm'):
            srcRelease = srcParts[-1][:-8] # remove '.src.rpm'
        elif srcParts[-1].endswith('.nosrc.rpm'):
            srcRelease = srcParts[-1][:-10]

        rpmMapKey = (srcName, package.epoch, srcVersion, srcRelease, 'src')
        self._rpmMap.setdefault(rpmMapKey, set()).add(package)

        # The normal case of "obsoletes foo < version" (or with
        # "requires foo", though that normally also follows the
        # "< version" pattern) is "keep in sync", which we do
        # already through groups.
        # The point of explicit obsoletes handling is what redirects
        # are used for in native conary packages, not for what groups
        # are used for.
        obsoleteNames = set(
                x.name for x in itertools.chain(*[
                    y.getChildren('rpm:entry') for y in package.format
                    if isinstance(y, repomd.packagexml._RpmObsoletes)])
                if not x.version)
        if obsoleteNames:
            requiresNames = set(
                    x.name for x in itertools.chain(*[
                        y.getChildren('rpm:entry') for y in package.format
                        if isinstance(y, repomd.packagexml._RpmRequires)]))
            obsoleteNames -= requiresNames
            if obsoleteNames:
                self.obsoletesMap[package] = obsoleteNames

        if package.name not in self.binNameMap:
            self.binNameMap[package.name] = set()
        self.binNameMap[package.name].add(package)

        self.locationMap[package.location] = package

    def _excludeLocation(self, location):
        """
        Method for filtering packages based on locaiton.
        """

        return False

    @loaded
    def finalize(self):
        """
        Make some final datastructures now that we are done populating object.
        """

        # Build source structures from binaries if no sources are available from
        # the repository.
        if self._cfg.synthesizeSources:
            self._createSrcMap()

        # Now that we have processed all of the rpms, build some more data
        # structures.
        count = 0
        toDelete = set()
        for pkg in self._srcPkgs:
            key = (pkg.name, pkg.epoch, pkg.version, pkg.release, pkg.arch)
            if pkg in self.srcPkgMap:
                continue

            if key not in self._rpmMap:
                #log.warn('found source without binary rpms: %s' % pkg)
                #log.debug(key)
                #log.debug([ x for x in self._rpmMap if x[0] == key[0] ])

                count += 1
                if pkg in self.srcNameMap[pkg.name]:
                    self.srcNameMap[pkg.name].remove(pkg)
                continue

            self.srcPkgMap[pkg] = self._rpmMap[key]
            self.srcPkgMap[pkg].add(pkg)

            # Remove any duplicate sources, favoring sources with the source
            # version in the file name.
            # FIXME: This doesn't really work for nosrc rpms
            sources = sorted([ (os.path.basename(x.location), x)
                for x in self.srcPkgMap[pkg] if x.arch in ('src', 'nosrc') ])
            if len(sources) > 1:
                primary = None
                for fn, src in sources:
                    if fn == '%s-%s-%s.%s.rpm' % (src.name, src.version, src.release, src.arch):
                        primary = src
                        break

                if primary:
                    for fn, src in sources:
                        if src is not primary:
                            self.srcPkgMap[pkg].remove(src)

            toDelete.add(key)

            for binPkg in self.srcPkgMap[pkg]:
                self.binPkgMap[binPkg] = pkg

        if count > 0:
            log.warn('found %s source rpms without matching binary '
                     'rpms' % count)

        # Defer deletes, contents of rpmMap are used more than once.
        for key in toDelete:
            del self._rpmMap[key]

        # Attempt to match up remaining binaries with srpms.
        for srcTup in self._rpmMap.keys():
            srcKey = list(srcTup)
            epoch = int(srcKey[1])
            while epoch >= 0:
                srcKey[1] = str(epoch)
                key = tuple(srcKey)
                if key in self._srcMap:
                    srcPkg = self._srcMap[key]
                    for binPkg in self._rpmMap[srcTup]:
                        self.srcPkgMap[srcPkg].add(binPkg)
                        self.binPkgMap[binPkg] = srcPkg
                    del self._rpmMap[srcTup]
                    break
                epoch -= 1

        if self._rpmMap:
            count = sum([ len(x) for x in self._rpmMap.itervalues() ])
            log.warn('found %s binary rpms without matching srpms' % count)

            srcs = {}
            for x in self._rpmMap.itervalues():
                for y in x:
                    # skip debuginfo rpms
                    if 'debuginfo' in y.location or 'debugsource' in y.location:
                        continue

                    # skip rpms built from nosrc rpms
                    if 'nosrc' in y.sourcerpm:
                        continue

                    if y.sourcerpm not in srcs:
                        srcs[y.sourcerpm] = set()
                    srcs[y.sourcerpm].add(y.location)

            for src, locs in srcs.iteritems():
                log.warn('missing srpm: %s' % src)
                log.warn('for rpm(s):')
                for loc in sorted(locs):
                    log.warn('\t%s' % loc)

    def loadFileLists(self, client, basePath):
        """
        Parse file information.
        """

        for pkg in client.getFileLists():
            for binPkg in self.binPkgMap.iterkeys():
                if util.packageCompare(pkg, binPkg) == 0:
                    binPkg.files = pkg.files
                    break

    def _createSrcMap(self):
        """
        Create a source map from the binary map if no sources are available.
        """

        def getSourcePackage(nevra, bins):
            # unpack the nevra
            n, e, v, r, a = nevra

            # create a source package object based on the nevra
            srcPkg = self.PkgClass()
            srcPkg.name = n
            srcPkg.epoch = e
            srcPkg.version = v
            srcPkg.release = r
            srcPkg.arch = a

            # grab the first binary package
            pkg = sorted(bins)[0]

            # Set the location of the fake source package to just be the name
            # of the file. The factory will take care of the rest.
            srcPkg.location = pkg.sourcerpm

            return srcPkg

        def synthesizeSource(srcPkg):
            # add source to structures
            if srcPkg.getNevra() not in self._srcMap:
                log.warn('synthesizing source package %s' % srcPkg)
                self._procSrc(srcPkg)

            # Add location mappings for packages that may have once been
            # synthesized so that parsing old manifest files still works.
            elif srcPkg.location not in self.locationMap:
                pkg = self._srcMap[srcPkg.getNevra()]
                self.locationMap[srcPkg.location] = pkg

        # Return if sources should be available in repos.
        if not self._cfg.synthesizeSources:
            return

        deffer = set()
        # Create a fake source rpm object for each key in the rpmMap.
        for nevra, bins in self._rpmMap.iteritems():
            srcPkg = getSourcePackage(nevra, bins)

            # Handle sub packages with different epochs that should be taken
            # care of with the epoch fuzzing that happens in finalize. This
            # should only happen with differently named packages.
            if nevra[0] not in [ x.name for x in bins ]:
                deffer.add(nevra)
                continue

            # Synthesize the source
            synthesizeSource(srcPkg)

        broken = set()
        # Make an attempt to sort out the binaries that have different names
        # than the related sources.
        for nevra in deffer:
            bins = self._rpmMap[nevra]
            srcPkg = getSourcePackage(nevra, bins)

            name, epoch, version, release, arch = nevra
            # Find sources that match on all cases except epoch.
            sources = [ x for x in self._srcMap.iterkeys()
                if (name, version, release, arch) == (x[0], x[2], x[3], x[4]) ]
            # leave it up to fuzzing
            if sources: continue

            # If we get here this is a set of binary packages that have a
            # different name than the source rpm. This is possible, but should
            # be an extremely rare case.
            log.warn('found binary without matching source name %s'
                     % list(bins)[0].name)

            # If this isn't a case of a missmatched epoch, just go ahead and
            # make up a source. What could go wrong?
            synthesizeSource(srcPkg)
            #broken.add((nevra, tuple(bins)))

        # Raise an exception if this ever happens. We can figure out the right
        # thing to do then, purhaps on a case by case basis.
        if broken:
            raise CanNotFindSourceForBinariesError(count=len(broken))<|MERGE_RESOLUTION|>--- conflicted
+++ resolved
@@ -103,11 +103,7 @@
         for pkg in client.getPackageDetail():
             # ignore the 32-bit compatibility libs - we will
             # simply use the 32-bit components from the repository
-<<<<<<< HEAD
-            if '32bit' in pkg.name and self._cfg.exclude32bitPackages:
-=======
             if self._cfg.ignore32bitPackages and '32bit' in pkg.name:
->>>>>>> 4dd02e87
                 continue
 
             # Don't use all arches.
