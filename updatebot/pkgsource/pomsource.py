--- conflicted
+++ resolved
@@ -143,15 +143,8 @@
     @loaded
     def load(self):
         client = artifactory.Client(self._cfg)
-<<<<<<< HEAD
-        for path in self._cfg.repositoryPaths:
-            log.info('loading repository data %s', path)
-            archStr = self._cfg.repositoryArch.get(path, None)
-            self.loadFromClient(client, archStr=archStr)
-=======
-        log.info('loading maven data')
+        log.info('loading repository data')
         self.loadFromClient(client)
->>>>>>> 51b6cfdf
         self.finalize()
         self._loaded = True
 
