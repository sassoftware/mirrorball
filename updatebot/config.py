--- conflicted
+++ resolved
@@ -225,16 +225,14 @@
     # Paths based off of the repositoryUrl to get to individual repositories.
     repositoryPaths     = (CfgList(CfgString), ['/'])
 
-<<<<<<< HEAD
-    # Ignore packages with "32bit" in the name. This is intened for use with
-    # SLES based platforms.
-    ignore32bitPackages = (CfgBool, False)
-=======
     # Arch strings for each repository to signify what base architecture each
     # repository is meant for.
     # repositoryName archString
     repositoryArch      = (CfgDict(CfgString), {})
->>>>>>> bf5d1655
+
+    # Ignore packages with "32bit" in the name. This is intened for use with
+    # SLES based platforms.
+    ignore32bitPackages = (CfgBool, False)
 
     # Data source for determining platform version information, only used for
     # group versioning.
@@ -445,7 +443,12 @@
     # latest that matches the current rpm version.
     useOldVersion = (CfgIntDict(CfgList(CfgTroveSpec)), {})
 
-<<<<<<< HEAD
+    # Add a package to a specific group
+    addPackage = (CfgDict(CfgDict(CfgList(CfgNameFlavor))), {})
+
+    # Remove a package from a specific group
+    removePackage = (CfgDict(CfgDict(CfgList(CfgNameFlavor))), {})
+
     # Allow updates for a given nevra to be published without matching errata.
     allowMissingErrata = (CfgList(CfgNevra), [])
 
@@ -460,13 +463,6 @@
     # Add a source to a specific updateId. This is used to move updates forward
     # after allowing an update to downgrade the version.
     addSource = (CfgIntDict(CfgList(CfgNevra)), {})
-=======
-    # Add a package to a specific group
-    addPackage = (CfgDict(CfgDict(CfgList(CfgNameFlavor))), {})
-
-    # Remove a package from a specific group
-    removePackage = (CfgDict(CfgDict(CfgList(CfgNameFlavor))), {})
->>>>>>> bf5d1655
 
 
 class UpdateBotConfig(cfg.SectionedConfigFile):
