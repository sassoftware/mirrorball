--- conflicted
+++ resolved
@@ -21,11 +21,7 @@
 export DISTDIR = $(TOPDIR)/mirrorball-$(VERSION)
 export CHANGESET = $(shell ./scripts/changeset-version.sh)
 
-<<<<<<< HEAD
-SUBDIRS=updatebot repomd rpmimport pylint artifactory
-=======
 SUBDIRS=updatebot repomd rpmutils artifactory 
->>>>>>> 9285147d
 
 extra_files = \
 	Make.rules 		\
